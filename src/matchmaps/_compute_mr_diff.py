"""Compute unbiased real space difference map from inputs in different spacegroups"""

import argparse
import os
import subprocess
import time
from functools import partial

import gemmi
import numpy as np
import reciprocalspaceship as rs

from matchmaps._utils import (
    _handle_special_positions,
    # align_grids_from_model_transform,
    make_floatgrid_from_mtz,
    rigid_body_refinement_wrapper,
    _realspace_align_and_subtract,
    _rbr_selection_parser,
    _remove_waters,
    _restore_ligand_occupancy,
    phaser_wrapper,
)


def compute_mr_difference_map(
    pdboff,
    mtzoff,
    mtzon,
    Foff,
    SigFoff,
    Fon,
    SigFon,
    ligands=None,
    dmin=None,
    spacing=0.5,
    on_as_stationary=False,
    input_dir="./",
    output_dir="./",
    verbose=False,
    rbr_selections=None,
    eff=None,
):
<<<<<<< HEAD
    """
    Compute a real-space difference map from mtzs in different spacegroups.

    Parameters
    ----------
    pdboff : string
        Name of input .pdb file to use for phasing and as an MR search model
    mtzoff : string
        Name of input .mtz containing 'off data
    mtzon : string
        Name of input .mtz file containing 'off' data
    Foff : string
        Column in mtzoff containing structure factor amplitudes
    SigFoff : string
        Column in mtzoff containing structure factor uncertainties
    Fon : string
        Column in mtzon containing structure factor amplitudes
    SigFon : string
        Column in mtzon containing structure factor uncertainties
    ligands : list of strings
        Filename(s) of any .cif ligand restraint files necessary for phenix.refine
        by default None, meaning only the .pdb is required for refinement
    dmin : float, optional
        Minimum resolution (in Angstroms) reflections to be used in computing real-space maps from mtzs.
        If omitted, resolution cutoff is the maximum resolution from the lower-resolution input file.
    spacing : float, optional
        Approximate size of real-space voxels in Angstroms, by default 0.5 A
    on_as_stationary : bool, optional
        If True, align "off" data onto "on" data, by default False
        Note that this applies only to post-molecular-replacement refinement, not to molecular replacement itself.
    input_dir : str, optional
        Path to directory containing input files, by default "./" (current directory)
    output_dir : str, optional
        Path to directory to which output files should be written, by default "./" (current directory)
    verbose : bool, optional
        If True, print outputs of scaleit and phenix.refine, by default False
    rbr_selections : list of strings, optional
        Custom selections to provide to refinement.refine.sites.rigid_body=
        If omitted, then refinement.refine.sites.rigid_body=all, and the entire structure is refined as a single rigid body.
    eff : str, optional
        Name of a file containing a template .eff parameter file for phenix.refine.
        If omitted, the sensible built-in .eff template is used. If you need to change something,
        I recommend copying the template from the source code and editing that.
    """
    
=======
>>>>>>> be34edb3
    off_name = str(mtzoff.removesuffix(".mtz"))
    on_name = str(mtzon.removesuffix(".mtz"))

    # make sure directories have a trailing slash!
    if input_dir[-1] != "/":
        input_dir = input_dir + "/"

    if output_dir[-1] != "/":
        output_dir = output_dir + "/"

    # take in the list of rbr selections and parse them into phenix and gemmi selection formats
    # if rbr_groups = None, just returns (None, None)
    rbr_phenix, rbr_gemmi = _rbr_selection_parser(rbr_selections)

    # this is where scaling takes place in the usual pipeline, but that doesn't make sense with different-spacegroup inputs
    # side note: I need to test the importance of scaling even in the normal case!! Might be more artifact than good, who knows

    pdboff = _handle_special_positions(pdboff, input_dir, output_dir)

    # write this function as a wrapper around phenix.pdbtools
    # modified pdboff already moved to output_dir by _handle_special_positions
    pdboff = _remove_waters(pdboff, output_dir)

    print(
        f"{time.strftime('%H:%M:%S')}: Running phenix.phaser to place 'off' model into 'on' data..."
    )

    phaser_nickname = phaser_wrapper(
        mtzfile=mtzon,
        pdb=pdboff,
        input_dir=input_dir,
        output_dir=output_dir,
        off_labels=f"{Fon},{SigFon}",
        eff=None,
        verbose=verbose,
    )

    # TO-DO: fix ligand occupancies in pdb_mr_to_on
    edited_mr_pdb = _restore_ligand_occupancy(
        pdb_to_be_restored=phaser_nickname + ".1.pdb",
        # original_pdb=pdboff,
        ligands=ligands,
        output_dir=output_dir,
    )

    # the refinement process *should* be identical. Waters are gone already
    # I just need to make sure that the phaser outputs go together
    print(f"{time.strftime('%H:%M:%S')}: Running phenix.refine for the 'on' data...")

    nickname_on = rigid_body_refinement_wrapper(
        mtzon=mtzon,
        pdboff=edited_mr_pdb,
        input_dir=input_dir,
        output_dir=output_dir,
        ligands=ligands,
        eff=eff,
        verbose=verbose,
        rbr_selections=rbr_phenix,
        off_labels=f"{Fon},{SigFon}",  # workaround for compatibility
    )

    print(f"{time.strftime('%H:%M:%S')}: Running phenix.refine for the 'off' data...")

    nickname_off = rigid_body_refinement_wrapper(
        mtzon=mtzoff,
        pdboff=pdboff,
        input_dir=input_dir,
        output_dir=output_dir,
        ligands=ligands,
        eff=eff,
        verbose=verbose,
        rbr_selections=rbr_phenix,
        off_labels=f"{Foff},{SigFoff}",
    )

    # from here down I just copied over the stuff from the normal version
    # this should be proofread for compatibility but should all work

    # read back in the files created by phenix
    # these have knowable names
    mtzon = rs.read_mtz(f"{output_dir}/{nickname_on}_1.mtz")
    mtzoff = rs.read_mtz(f"{output_dir}/{nickname_off}_1.mtz")

    pdbon = gemmi.read_structure(f"{output_dir}/{nickname_on}_1.pdb")
    pdboff = gemmi.read_structure(f"{output_dir}/{nickname_off}_1.pdb")

    if dmin is None:
        dmin = max(
            min(mtzoff.compute_dHKL(inplace=True).dHKL),
            min(mtzon.compute_dHKL(inplace=True).dHKL),
        )

    print(f"{time.strftime('%H:%M:%S')}: Constructing FloatGrids from mtzs...")
    # hard-coding F, Phi because they're always phenix outputs
    # TO-DO: Figure out why phenix outputs are sometimes still split into (+) and (-) columns, even when I specify that anomalous=False
    # As a workaround, even anomalous files have a single 'F-obs-filtered' column, so I can always just use that.
    fg_off = make_floatgrid_from_mtz(
        mtzoff, spacing, F="F-obs-filtered", Phi="PH2FOFCWT", spacegroup="P1", dmin=dmin
    )
    fg_on = make_floatgrid_from_mtz(
        mtzon, spacing, F="F-obs-filtered", Phi="PH2FOFCWT", spacegroup="P1", dmin=dmin
    )

    if rbr_gemmi is None:
        _realspace_align_and_subtract(
            fg_off=fg_off,
            fg_on=fg_on,
            pdboff=pdboff,
            pdbon=pdbon,
            output_dir=output_dir,
            on_name=on_name,
            off_name=off_name,
            on_as_stationary=on_as_stationary,
            selection=rbr_gemmi,
        )

    else:  # run helper function separately for each selection
        for n, selection in enumerate(rbr_gemmi, start=1):
            on_name_rbr = on_name + "_rbrgroup" + str(n)
            off_name_rbr = off_name + "_rbrgroup" + str(n)

            _realspace_align_and_subtract(
                fg_off=fg_off.clone(),
                fg_on=fg_on.clone(),
                pdboff=pdboff,
                pdbon=pdbon,
                output_dir=output_dir,
                on_name=on_name_rbr,
                off_name=off_name_rbr,
                on_as_stationary=on_as_stationary,
                selection=selection,
            )
    # print(f"{time.strftime('%H:%M:%S')}: Cleaning up files...")

    # _clean_up_files()

    print(f"{time.strftime('%H:%M:%S')}: Done!")

    return


def parse_arguments():
    """Parse commandline arguments."""
    parser = argparse.ArgumentParser(
        description=(
            "Compute a real-space difference map between inputs in different space groups / crystal packings. "
            "You will need two MTZ files, which will be referred to throughout as 'on' and 'off', "
            "though they could also be light/dark, bound/apo, mutant/WT, hot/cold, etc. "
            "Each mtz will need to contain structure factor amplitudes and uncertainties; you will not need any phases. "
            "You will, however, need an input model (assumed to correspond with the 'off' state) which will be used to determine phases. "
            "Please note that both ccp4 and phenix must be installed and active in your environment for this function to run. "
            ""
            "If your mtzoff and mtzon are in the same spacegroup and crystal packing, see the basic matchmaps utility "
            "If you'd like to make an internal difference map, see matchmaps.ncs "
        )
    )

    parser.add_argument(
        "--mtzoff",
        "-f",
        nargs=3,
        metavar=("mtzfileoff", "Foff", "SigFoff"),
        required=True,
        help=(
            "MTZ containing off/apo/ground/dark state data. "
            "Specified as [filename F SigF]"
        ),
    )

    parser.add_argument(
        "--mtzon",
        "-n",
        nargs=3,
        metavar=("mtzfileon", "Fon", "SigFon"),
        required=True,
        help=(
            "MTZ containing on/bound/excited/bright state data. "
            "Specified as [filename F SigF]"
            "This file may be in a different spacegroup / crystal packing than mtzoff"
        ),
    )

    parser.add_argument(
        "--pdboff",
        "-p",
        required=True,
        help=(
            "Reference pdb corresponding to the off/apo/ground/dark state. "
            "Used for rigid-body refinement of both input MTZs to generate phases."
            "Should match mtzoff well enough that molecular replacement is not necessary."
        ),
    )

    parser.add_argument(
        "--ligands",
        "-l",
        required=False,
        default=None,
        nargs="*",
        help=("Any .cif restraint files needed for refinement"),
    )

    parser.add_argument(
        "--input-dir",
        "-i",
        required=False,
        default="./",
        help="Path to input mtzs and pdb. Optional, defaults to './' (current directory)",
    )

    parser.add_argument(
        "--output-dir",
        "-o",
        required=False,
        default="./",
        help="Path to which output files should be written. Optional, defaults to './' (current directory)",
    )

    parser.add_argument(
        "--on-as-stationary",
        required=False,
        action="store_true",
        default=False,
        help=(
            "Include this flag to align 'off' data onto 'on' data. By default, 'off' data is stationary and 'on' data is moved."
            "For matchmaps.mr, this only applies to the post-molecular-replacement alignment; "
            "all maps will be placed in the spacegroup of mtzoff."
        ),
    )

    parser.add_argument(
        "--spacing",
        "-s",
        required=False,
        type=float,
        default=0.5,
        help=(
            "Approximate voxel size in Angstroms for real-space maps. Defaults to 0.5 A. "
            "Value is approximate because there must be an integer number of voxels along each unit cell dimension"
        ),
    )

    parser.add_argument(
        "--dmin",
        required=False,
        type=float,
        default=None,
        help=(
            "Highest-resolution (in Angstroms) reflections to include in Fourier transform for FloatGrid creation. "
            "By default, cutoff is the resolution limit of the lower-resolution input MTZ. "
        ),
    )

    parser.add_argument(
        "--verbose",
        "-v",
        required=False,
        action="store_true",
        default=False,
        help="Include this flag to print out phenix.phaser and phenix.refine outputs to the terminal. Useful for troubleshooting, but annoying; defaults to False.",
    )

    parser.add_argument(
        "--rbr-selections",
        "-r",
        required=False,
        default=None,
        nargs="*",
        help=(
            "Specification of multiple rigid-body groups for refinement. By default, everything is refined as one rigid-body group. "
            "For matchmaps.mr, everything will always be molecular replaced as a single rigid-body, but may then be refined as multiple rigid bodies."
        ),
    )

    parser.add_argument(
        "--eff",
        required=False,
        default=None,
        help=("Custom .eff template for running phenix.refine. "),
    )

    return parser


def main():
    parser = parse_arguments()
    args = parser.parse_args()

    if not os.path.exists(args.output_dir):
        os.makedirs(args.output_dir)

    if not os.path.exists(args.input_dir):
        raise ValueError(f"Input directory '{args.input_dir}' does not exist")

    compute_mr_difference_map(
        pdboff=args.pdboff,
        ligands=args.ligands,
        mtzoff=args.mtzoff[0],
        mtzon=args.mtzon[0],
        Foff=args.mtzoff[1],
        SigFoff=args.mtzoff[2],
        Fon=args.mtzon[1],
        SigFon=args.mtzon[2],
        input_dir=args.input_dir,
        output_dir=args.output_dir,
        verbose=args.verbose,
        rbr_selections=args.rbr_selections,
        eff=args.eff,
        dmin=args.dmin,
        spacing=args.spacing,
        on_as_stationary=args.on_as_stationary,
    )

    return


if __name__ == "__main__":
    main()<|MERGE_RESOLUTION|>--- conflicted
+++ resolved
@@ -41,7 +41,6 @@
     rbr_selections=None,
     eff=None,
 ):
-<<<<<<< HEAD
     """
     Compute a real-space difference map from mtzs in different spacegroups.
 
@@ -87,8 +86,6 @@
         I recommend copying the template from the source code and editing that.
     """
     
-=======
->>>>>>> be34edb3
     off_name = str(mtzoff.removesuffix(".mtz"))
     on_name = str(mtzon.removesuffix(".mtz"))
 
